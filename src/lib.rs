--- conflicted
+++ resolved
@@ -1,4 +1,4 @@
-//! # Chrono-TZ 0.4.0
+//! # Chrono-TZ 0.4.1
 //!
 //! `Chrono-TZ` is a library that provides implementors of the
 //! [`TimeZone`][timezone] trait for [`rust-chrono`][chrono]. The
@@ -16,19 +16,14 @@
 //!
 //! ```toml
 //! [dependencies]
-<<<<<<< HEAD
 //! chrono = "0.4"
 //! chrono-tz = "0.4"
-=======
-//! chrono = "0.3"
-//! chrono-tz = "0.3.3"
 //! ```
 //!
 //! If you want Serde support, specify it like this:
 //!
 //! ```toml
-//! chrono-tz = { version = "0.3.3", features = ["serde"] }
->>>>>>> 17c46fc0
+//! chrono-tz = { version = "0.4", features = ["serde"] }
 //! ```
 //!
 //! Then you will need to write (in your crate root):
